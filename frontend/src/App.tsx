import { QueryClient, QueryClientProvider } from "@tanstack/react-query";
import { useEffect, useCallback, useRef } from "react";
import { ThemeProvider } from "./contexts/ThemeContext.tsx";
import WorkspaceSidebar from "./components/WorkspaceSidebar";
import Workspace from "./components/Workspace.tsx";
import ChatArea, { type ChatAreaRef } from "./components/ChatArea.tsx";
import { MarkdownRenderer } from "./components/ui/MarkdownRenderer";
import { resetSessionId } from "./services/api";
import type { ActiveSessionInfo } from "./services/api-types";
import FileRevisionsModal from "./components/workspace/FileRevisionsModal";
import { ModeSelectionModal } from "./components/ModeSelectionModal";
import { useAppStore, useLLMStore, useMCPStore, useGlobalPresetStore, useWorkspaceStore } from "./stores";
import { useModeStore } from "./stores/useModeStore";
import { useLLMDefaults } from "./hooks/useLLMDefaults";
import "./App.css";

// Extend window interface for global functions
declare global {
  interface Window {
    highlightFile?: (filepath: string) => void;
    toggleAutoScroll?: () => void;
  }
}

const queryClient = new QueryClient();

function App() {
  // Ref for ChatArea component to access its methods
  const chatAreaRef = useRef<ChatAreaRef>(null)

  // Store subscriptions
  const { setAgentMode, setSidebarMinimized } = useAppStore()
  const { hasCompletedInitialSetup, selectedModeCategory } = useModeStore()
  
  // Load LLM defaults from backend
  useLLMDefaults()
  
<<<<<<< HEAD
  // Legacy state for backward compatibility (will be removed)
  const [currentPresetServers, setCurrentPresetServers] = useState<string[]>([]) // Used in onPresetSelect
  const [selectedPresetFolder, setSelectedPresetFolder] = useState<string | null>(null)
  
=======
>>>>>>> 05960c8e
  // App Store subscriptions for workspace and chat
  const {
    clearFileContext,
    setChatSessionId,
    setChatSessionTitle,
    setSelectedPresetId,
    sidebarMinimized,
    workspaceMinimized,
    setWorkspaceMinimized
  } = useAppStore()
  
  const {
    selectedFile,
    fileContent,
    loadingFileContent,
    showFileContent,
    setShowFileContent,
    showRevisionsModal,
    setShowRevisionsModal
  } = useWorkspaceStore()
  
  const { clearActivePreset, applyPreset } = useGlobalPresetStore()

  const hasInitializedRef = useRef(false)

  // Initialize stores on mount
  useEffect(() => {
    // Prevent double calls in React StrictMode
    if (hasInitializedRef.current) {
      return
    }
    hasInitializedRef.current = true

    // Initialize MCP store
    useMCPStore.getState().refreshTools()
    
    // Initialize LLM store
    useLLMStore.getState().refreshAvailableLLMs()
    
    // Initialize global preset store
    useGlobalPresetStore.getState().refreshPresets()
  }, [])

  // Auto-minimize sidebar when mode is selected or preset is selected
  useEffect(() => {
    if (selectedModeCategory && !sidebarMinimized) {
      setSidebarMinimized(true)
    }
    // NOTE: Only include selectedModeCategory and setSidebarMinimized in dependencies
    // Do NOT include sidebarMinimized as it would cause the effect to re-run every time
    // the sidebar state changes, preventing manual toggle functionality after auto-minimize
  }, [selectedModeCategory, setSidebarMinimized])

  // Show mode selection modal if initial setup not completed
  const showModeSelection = !hasCompletedInitialSetup

  // Start new chat function
  const startNewChat = useCallback(() => {
    
    // Use ChatArea's resetChatState method to clear all chat state without circular call
    if (chatAreaRef.current) {
      chatAreaRef.current.resetChatState();
    }
    
    // Clear App-level state
    clearFileContext();
    setChatSessionId(''); // Clear chat session ID to exit historical mode
    setChatSessionTitle('');
    
    // Preserve active preset for workflow and deep-research modes, clear for other modes
    if (selectedModeCategory === 'workflow' || selectedModeCategory === 'deep-research') {
      // For workflow and deep-research modes, preserve the active preset
      const { getActivePreset } = useGlobalPresetStore.getState()
      const activePreset = getActivePreset(selectedModeCategory)
      if (activePreset) {
        // Keep the preset selected, just clear the filter
        setSelectedPresetId(null) // Clear filter but keep preset active
        // Don't clear the activePresetId in global store for these modes
        // The preset will be re-applied after chat state is reset
      } else {
        // No preset selected, clear everything
        setSelectedPresetId(null)
        clearActivePreset(selectedModeCategory)
      }
    } else {
      // For other modes (chat), clear preset state as before
      setSelectedPresetId(null); // Clear selected preset filter
      if (selectedModeCategory) {
        clearActivePreset(selectedModeCategory); // Also clear in global store
      }
    }
    
    // Reset the global session ID to force generation of a new one
    resetSessionId();
    
    // Clear the requiresNewChat flag after successful new chat initialization
    useAppStore.getState().clearRequiresNewChat();
    
    // Re-apply active preset for workflow and deep-research modes after chat reset
    if (selectedModeCategory === 'workflow' || selectedModeCategory === 'deep-research') {
      const { getActivePreset } = useGlobalPresetStore.getState()
      const activePreset = getActivePreset(selectedModeCategory)
      if (activePreset) {
        // Use setTimeout to ensure chat state reset is complete before applying preset
        setTimeout(() => {
          const result = applyPreset(activePreset.id, selectedModeCategory)
          if (!result.success) {
            console.error('[NEW_CHAT] Failed to re-apply preset:', result.error)
          }
        }, 100)
      }
    }
  }, [clearFileContext, setChatSessionId, setChatSessionTitle, setSelectedPresetId, clearActivePreset, selectedModeCategory, applyPreset]);

  // Handle chat session selection
  const handleChatSessionSelect = useCallback((sessionId: string, sessionTitle?: string, sessionType?: 'active' | 'completed', activeSessionInfo?: ActiveSessionInfo) => {
    
    if (sessionType === 'active' && activeSessionInfo) {
      // For active sessions, we'll let ChatArea handle the reconnection
      // Just set the session ID without timestamp to allow reconnection
      setChatSessionId(sessionId);
    } else {
      // For completed sessions, add timestamp to force reload
      setChatSessionId(`${sessionId}_${Date.now()}`);
    }
    
    setChatSessionTitle(sessionTitle || '');
    
    // Clear file content view when selecting a chat session
    setShowFileContent(false);
  }, [setChatSessionId, setChatSessionTitle, setShowFileContent]);


  // Minimize toggle functions
  const toggleSidebarMinimize = useCallback(() => {
    setSidebarMinimized(!sidebarMinimized)
  }, [sidebarMinimized, setSidebarMinimized])

  const toggleWorkspaceMinimize = useCallback(() => {
    setWorkspaceMinimized(!workspaceMinimized)
  }, [workspaceMinimized, setWorkspaceMinimized])

  useEffect(() => {
    const handleKeyDown = (event: KeyboardEvent) => {
      // Ctrl/Cmd + 1 for Simple agent mode
      if ((event.ctrlKey || event.metaKey) && event.key === '1') {
        event.preventDefault()
        setAgentMode('simple')
      }
      // Ctrl/Cmd + 2 for ReAct agent mode
      if ((event.ctrlKey || event.metaKey) && event.key === '2') {
        event.preventDefault()
        setAgentMode('ReAct')
      }
      // Ctrl/Cmd + 3 for Deep Search agent mode
      if ((event.ctrlKey || event.metaKey) && event.key === '3') {
        event.preventDefault()
        setAgentMode('orchestrator')
      }
      // Ctrl/Cmd + 4 for Workflow agent mode
      if ((event.ctrlKey || event.metaKey) && event.key === '4') {
        event.preventDefault()
        setAgentMode('workflow')
      }
      // Ctrl/Cmd + 5 for sidebar minimize
      if ((event.ctrlKey || event.metaKey) && event.key === '5') {
        event.preventDefault()
        toggleSidebarMinimize()
      }
      // Ctrl/Cmd + 6 for workspace minimize
      if ((event.ctrlKey || event.metaKey) && event.key === '6') {
        event.preventDefault()
        toggleWorkspaceMinimize()
      }
      // Ctrl/Cmd + 8 for event mode cycling
      if ((event.ctrlKey || event.metaKey) && event.key === '8') {
        event.preventDefault()
        if ((window as Window & { cycleEventMode?: () => void }).cycleEventMode) {
          (window as Window & { cycleEventMode?: () => void }).cycleEventMode!()
        }
      }
      // Ctrl/Cmd + N for new chat
      if ((event.ctrlKey || event.metaKey) && event.key === 'n') {
        event.preventDefault()
        // Use ChatArea's handleNewChat method to properly clear events
        if (chatAreaRef.current) {
          chatAreaRef.current.handleNewChat()
        }
      }
    }

    window.addEventListener('keydown', handleKeyDown)
    return () => window.removeEventListener('keydown', handleKeyDown)
  }, [toggleSidebarMinimize, toggleWorkspaceMinimize, setAgentMode, startNewChat])

  return (
    <QueryClientProvider client={queryClient}>
      <ThemeProvider>
        {/* Mode Selection Modal */}
        <ModeSelectionModal 
          isOpen={showModeSelection}
          onClose={() => {}} // Modal handles its own closing
        />
        
        <div className="h-screen bg-background flex">
          {/* Left Sidebar */}
          <div className={`${sidebarMinimized ? 'w-16' : 'w-72'} transition-all duration-300 ease-in-out`}>
            <WorkspaceSidebar
              onPresetAdded={() => {
                // Refresh workflow presets when a new preset is added
                if (chatAreaRef.current) {
                  chatAreaRef.current.refreshWorkflowPresets()
                }
              }}
              onChatSessionSelect={handleChatSessionSelect}
              minimized={sidebarMinimized}
              onToggleMinimize={toggleSidebarMinimize}
            />
          </div>

          {/* Middle Chat Area */}
          <div className="flex-1 flex flex-col min-w-0">
            {/* ChatArea - always rendered, hidden when showing file content */}
            <div className={`flex-1 flex flex-col h-full min-w-0 ${showFileContent ? 'hidden' : 'flex'}`}>
              <ChatArea
                ref={chatAreaRef}
                onNewChat={startNewChat}
              />
            </div>
            
            {/* File Content View - always rendered, hidden when showing chat */}
            <div className={`flex-1 flex flex-col h-full min-w-0 ${showFileContent ? 'flex' : 'hidden'}`}>
              {/* Fixed Header */}
              <div className="flex items-center justify-between p-4 border-b border-gray-200 dark:border-gray-700 flex-shrink-0">
                <div className="flex items-center gap-3">
                  <button
                    onClick={() => setShowFileContent(false)}
                    className="text-gray-500 hover:text-gray-700 dark:text-gray-400 dark:hover:text-gray-200"
                  >
                    ← Back to Chat
                  </button>
                  <h2 className="text-lg font-semibold text-gray-900 dark:text-gray-100">
                    {selectedFile?.path}
                  </h2>
                </div>
                <div className="flex items-center gap-2">
                  <button
                    onClick={() => setShowRevisionsModal(true)}
                    className="flex items-center gap-1 px-3 py-1.5 text-sm text-gray-600 dark:text-gray-400 hover:text-gray-900 dark:hover:text-gray-100 hover:bg-gray-100 dark:hover:bg-gray-700 rounded-md transition-colors"
                    title="View file revisions"
                  >
                    <svg className="w-4 h-4" fill="none" stroke="currentColor" viewBox="0 0 24 24">
                      <path strokeLinecap="round" strokeLinejoin="round" strokeWidth={2} d="M12 8v4l3 3m6-3a9 9 0 11-18 0 9 9 0 0118 0z" />
                    </svg>
                    Revisions
                  </button>
                </div>
              </div>
              
              {/* Scrollable Content */}
              <div className="flex-1 overflow-y-auto">
                {loadingFileContent ? (
                  <div className="flex items-center justify-center h-full">
                    <div className="text-center">
                      <div className="w-8 h-8 border-4 border-gray-300 border-t-blue-500 rounded-full animate-spin mx-auto mb-4"></div>
                      <p className="text-gray-500">Loading file content...</p>
                    </div>
                  </div>
                ) : (
                  <div className="p-4">
                    {(() => {
                      if (fileContent.startsWith('data:image/')) {
                        return (
                          <div className="flex flex-col items-center">
                            <img 
                              src={fileContent} 
                              alt="File content" 
                              className="max-w-full max-h-96 object-contain rounded-lg shadow-lg"
                              onError={(e) => console.error('❌ Image failed to load:', e)}
                            />
                            <p className="text-sm text-gray-500 mt-2">Image file</p>
                          </div>
                        )
                      } else {
                        return (
                          <MarkdownRenderer 
                            content={fileContent} 
                            className="prose-sm max-w-none dark:prose-invert"
                            showScrollbar={true}
                          />
                        )
                      }
                    })()}
                  </div>
                )}
              </div>
            </div>
          </div>

          {/* Right Workspace Area */}
          <div className={`${workspaceMinimized ? 'w-16' : 'w-96'} transition-all duration-300 ease-in-out border-l border-gray-200 dark:border-gray-700`}>
            <Workspace 
              minimized={workspaceMinimized}
              onToggleMinimize={toggleWorkspaceMinimize}
            />
          </div>
        </div>

        {/* File Revisions Modal */}
        <FileRevisionsModal
          isOpen={showRevisionsModal}
          onClose={() => setShowRevisionsModal(false)}
          filepath={selectedFile?.path || ''}
          onRestoreVersion={() => {
            // TODO: Implement version restoration
            setShowRevisionsModal(false)
          }}
        />
      </ThemeProvider>
    </QueryClientProvider>
  );
}

export default App;<|MERGE_RESOLUTION|>--- conflicted
+++ resolved
@@ -35,13 +35,6 @@
   // Load LLM defaults from backend
   useLLMDefaults()
   
-<<<<<<< HEAD
-  // Legacy state for backward compatibility (will be removed)
-  const [currentPresetServers, setCurrentPresetServers] = useState<string[]>([]) // Used in onPresetSelect
-  const [selectedPresetFolder, setSelectedPresetFolder] = useState<string | null>(null)
-  
-=======
->>>>>>> 05960c8e
   // App Store subscriptions for workspace and chat
   const {
     clearFileContext,
